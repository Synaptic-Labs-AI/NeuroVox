import { Notice, requestUrl } from 'obsidian';
import { NeuroVoxSettings } from '../settings/Settings';

export enum AIProvider {
    OpenAI = 'openai',
    Groq = 'groq',
    Deepgram = 'deepgram',
}

export interface AIModel {
    id: string;
    name: string;
    category: 'transcription' | 'language';
    maxTokens?: number;
}

export const AIModels: Record<AIProvider, AIModel[]> = {
    [AIProvider.OpenAI]: [
        { id: 'whisper-1', name: 'Whisper', category: 'transcription' },
        { id: 'gpt-4o-mini-transcribe', name: 'GPT-4o Mini Transcribe', category: 'transcription' },
        { id: 'gpt-4o-transcribe', name: 'GPT-4o Transcribe', category: 'transcription' },
<<<<<<< HEAD
        { id: 'gpt-5', name: 'GPT 5', category: 'language', maxTokens: 128000 },
        { id: 'gpt-5-mini', name: 'GPT 5 Mini', category: 'language', maxTokens: 128000 },
        { id: 'gpt-5-nano', name: 'GPT 5 Nano', category: 'language', maxTokens: 128000 }
=======
        { id: 'gpt-4o', name: 'GPT 4o', category: 'language', maxTokens: 16000 },
        { id: 'gpt-4o-mini', name: 'GPT 4o Mini', category: 'language', maxTokens: 16000 },
        { id: 'gpt-5', name: 'GPT 5', category: 'language', maxTokens: 400000 },
        { id: 'gpt-5-mini', name: 'GPT 5 Mini', category: 'language', maxTokens: 400000 },
        { id: 'gpt-5-nano', name: 'GPT 5 Nano', category: 'language', maxTokens: 400000 },
>>>>>>> 90930afa
    ],
    [AIProvider.Groq]: [
        { id: 'whisper-large-v3-turbo', name: 'Whisper Large v3 Turbo', category: 'transcription' },
        { id: 'whisper-large-v3', name: 'Whisper Large v3', category: 'transcription' },
<<<<<<< HEAD
        { id: 'llama-3.3-70b-versatile', name: 'Llama 3.3 70B Versatile', category: 'language', maxTokens: 32768 },
        { id: 'llama-3.1-8b-instant', name: 'Llama 3.1 8B Instant', category: 'language', maxTokens: 131072 },
=======
        { id: 'deepseek-r1-distill-llama-70b', name: 'DeepSeek R1 Distill Llama 70B', category: 'language', maxTokens: 8192 },
        { id: 'llama-3.3-70b-versatile', name: 'Llama 3.3 70B Versatile', category: 'language', maxTokens: 8192 },
>>>>>>> 90930afa
        { id: 'meta-llama/llama-4-scout-17b-16e-instruct', name: 'Llama 4 Scout 17B', category: 'language', maxTokens: 8192 },
        { id: 'meta-llama/llama-4-maverick-17b-128e-instruct', name: 'Llama 4 Maverick 17B', category: 'language', maxTokens: 8192 },
        { id: 'qwen/qwen3-32b', name: 'Qwen 3 32B', category: 'language', maxTokens: 40960 },
        { id: 'moonshotai/kimi-k2-instruct-0905', name: 'Kimi K2', category: 'language', maxTokens: 16384 },
        { id: 'openai/gpt-oss-20b', name: 'OpenAI GPT-OSS 20B', category: 'language', maxTokens: 32768 },
        { id: 'openai/gpt-oss-120b', name: 'OpenAI GPT-OSS 120B', category: 'language', maxTokens: 32768 },
    ],
    [AIProvider.Deepgram]: [
        { id: 'nova-2', name: 'Nova-2', category: 'transcription' },
        { id: 'nova-3', name: 'Nova-3', category: 'transcription' },
    ],
};

export function getModelInfo(modelId: string): AIModel | undefined {
    for (const models of Object.values(AIModels)) {
        const model = models.find(m => m.id === modelId);
        if (model) return model;
    }
    return undefined;
}

interface RequestOptions {
    maxTokens?: number;
    temperature?: number;
}

export abstract class AIAdapter {
    public models: AIModel[];
    private keyValidated: boolean = false;
    private lastValidatedKey: string = '';

    protected constructor(
        protected settings: NeuroVoxSettings,
        protected provider: AIProvider
    ) {
        this.models = AIModels[provider];
    }

    // Abstract methods
    public abstract getApiKey(): string;
    protected abstract setApiKeyInternal(key: string): void;
    protected abstract getApiBaseUrl(): string;
    protected abstract getTextGenerationEndpoint(): string;
    protected abstract getTranscriptionEndpoint(): string;
    protected abstract validateApiKeyImpl(): Promise<boolean>;
    protected abstract parseTextGenerationResponse(response: any): string;
    protected abstract parseTranscriptionResponse(response: any): string;

    public setApiKey(key: string): void {
        const currentKey = this.getApiKey();
        if (key !== currentKey) {
            this.keyValidated = false;
            this.lastValidatedKey = '';
        }
        this.setApiKeyInternal(key);
    }

    public async generateResponse(prompt: string, model: string, options?: { maxTokens?: number, temperature?: number }): Promise<string> {
        try {
            const endpoint = `${this.getApiBaseUrl()}${this.getTextGenerationEndpoint()}`;
            const body = {
                model,
                messages: [{ role: "user", content: prompt }],
                max_tokens: options?.maxTokens || 1000,
                temperature: options?.temperature || 0.7,
            };
            const response = await this.makeAPIRequest(
                endpoint,
                'POST',
                { 'Content-Type': 'application/json' },
                JSON.stringify(body)
            );
            return this.parseTextGenerationResponse(response);
        } catch (error) {
            const message = this.getErrorMessage(error);
            throw new Error(`Failed to generate response: ${message}`);
        }
    }

    public async transcribeAudio(audioArrayBuffer: ArrayBuffer, model: string): Promise<string> {
        try {
            const { headers, body } = await this.prepareTranscriptionRequest(audioArrayBuffer, model);
            const endpoint = `${this.getApiBaseUrl()}${this.getTranscriptionEndpoint()}`;
            
            try {
                const response = await this.makeAPIRequest(
                    endpoint,
                    'POST',
                    headers,
                    body
                );
                return this.parseTranscriptionResponse(response);
            } catch (error: any) {
                // Provide more specific error messages based on status codes
                if (error?.response?.status === 400) {
                    throw new Error(`Invalid request format: ${error?.response?.data?.error?.message || 'Check audio format and model name'}`);
                } else if (error?.response?.status === 401) {
                    throw new Error('Invalid API key or unauthorized access');
                } else if (error?.response?.status === 413) {
                    throw new Error('Audio file too large. Maximum size is 25MB');
                }
                
                throw error;
            }
        } catch (error) {
            const message = this.getErrorMessage(error);
            throw new Error(`Failed to transcribe audio: ${message}`);
        }
    }

    public async validateApiKey(): Promise<boolean> {
        try {
            const currentKey = this.getApiKey();
            
            if (!currentKey) {
                this.keyValidated = false;
                this.lastValidatedKey = '';
                return false;
            }

            // Return cached validation if key hasn't changed
            if (this.keyValidated && this.lastValidatedKey === currentKey) {
                return true;
            }

            // Otherwise validate the key
            const isValid = await this.validateApiKeyImpl();
            if (isValid) {
                this.keyValidated = true;
                this.lastValidatedKey = currentKey;
            } else {
                this.keyValidated = false;
                this.lastValidatedKey = '';
            }

            return isValid;
        } catch (error) {
            this.keyValidated = false;
            this.lastValidatedKey = '';
            return false;
        }
    }

    public getAvailableModels(category: 'transcription' | 'language'): AIModel[] {
        return this.models.filter(model => model.category === category);
    }

    public isReady(category: 'transcription' | 'language' = 'transcription'): boolean {
        const currentKey = this.getApiKey();
        if (!currentKey) return false;
        return this.keyValidated && this.lastValidatedKey === currentKey;
    }

    protected async makeAPIRequest(
        endpoint: string, 
        method: string, 
        headers: Record<string, string>,
        body: string | ArrayBuffer | null
    ): Promise<any> {
        try {
            const requestHeaders: Record<string, string> = {
                'Authorization': `Bearer ${this.getApiKey()}`,
                ...headers
            };

            const response = await requestUrl({
                url: endpoint,
                method,
                headers: requestHeaders,
                body: body || undefined,
                throw: true
            });

            if (!response.json) {
                throw new Error('Invalid response format');
            }

            return response.json;
        } catch (error: any) {
            throw error;
        }
    }

    protected async prepareTranscriptionRequest(audioArrayBuffer: ArrayBuffer, model: string): Promise<{
        headers: Record<string, string>;
        body: ArrayBuffer;
    }> {
        // Simple boundary without special characters
        const boundary = 'boundary';
        const encoder = new TextEncoder();
        
        const parts: Uint8Array[] = [];
        
        // File part (keep it simple, just file and filename)
        parts.push(encoder.encode(`--${boundary}\r\n`));
        parts.push(encoder.encode('Content-Disposition: form-data; name="file"; filename="audio.wav"\r\n\r\n'));
        parts.push(new Uint8Array(audioArrayBuffer));
        parts.push(encoder.encode('\r\n'));
        
        // Model part (just the model name)
        parts.push(encoder.encode(`--${boundary}\r\n`));
        parts.push(encoder.encode('Content-Disposition: form-data; name="model"\r\n\r\n'));
        parts.push(encoder.encode(model));
        parts.push(encoder.encode('\r\n'));
        
        // Final boundary
        parts.push(encoder.encode(`--${boundary}--\r\n`));
        
        // Combine all parts
        const totalLength = parts.reduce((acc, part) => acc + part.length, 0);
        const finalBuffer = new Uint8Array(totalLength);
        let offset = 0;
        
        for (const part of parts) {
            finalBuffer.set(part, offset);
            offset += part.length;
        }

        return {
            headers: {
                'Content-Type': `multipart/form-data; boundary=${boundary}`
            },
            body: finalBuffer.buffer
        };
    }

    protected getErrorMessage(error: unknown): string {
        if (error instanceof Error) return error.message;
        if (typeof error === 'string') return error;
        return 'Unknown error occurred';
    }
}
<|MERGE_RESOLUTION|>--- conflicted
+++ resolved
@@ -1,275 +1,264 @@
-import { Notice, requestUrl } from 'obsidian';
-import { NeuroVoxSettings } from '../settings/Settings';
-
-export enum AIProvider {
-    OpenAI = 'openai',
-    Groq = 'groq',
-    Deepgram = 'deepgram',
-}
-
-export interface AIModel {
-    id: string;
-    name: string;
-    category: 'transcription' | 'language';
-    maxTokens?: number;
-}
-
-export const AIModels: Record<AIProvider, AIModel[]> = {
-    [AIProvider.OpenAI]: [
-        { id: 'whisper-1', name: 'Whisper', category: 'transcription' },
-        { id: 'gpt-4o-mini-transcribe', name: 'GPT-4o Mini Transcribe', category: 'transcription' },
-        { id: 'gpt-4o-transcribe', name: 'GPT-4o Transcribe', category: 'transcription' },
-<<<<<<< HEAD
-        { id: 'gpt-5', name: 'GPT 5', category: 'language', maxTokens: 128000 },
-        { id: 'gpt-5-mini', name: 'GPT 5 Mini', category: 'language', maxTokens: 128000 },
-        { id: 'gpt-5-nano', name: 'GPT 5 Nano', category: 'language', maxTokens: 128000 }
-=======
-        { id: 'gpt-4o', name: 'GPT 4o', category: 'language', maxTokens: 16000 },
-        { id: 'gpt-4o-mini', name: 'GPT 4o Mini', category: 'language', maxTokens: 16000 },
-        { id: 'gpt-5', name: 'GPT 5', category: 'language', maxTokens: 400000 },
-        { id: 'gpt-5-mini', name: 'GPT 5 Mini', category: 'language', maxTokens: 400000 },
-        { id: 'gpt-5-nano', name: 'GPT 5 Nano', category: 'language', maxTokens: 400000 },
->>>>>>> 90930afa
-    ],
-    [AIProvider.Groq]: [
-        { id: 'whisper-large-v3-turbo', name: 'Whisper Large v3 Turbo', category: 'transcription' },
-        { id: 'whisper-large-v3', name: 'Whisper Large v3', category: 'transcription' },
-<<<<<<< HEAD
-        { id: 'llama-3.3-70b-versatile', name: 'Llama 3.3 70B Versatile', category: 'language', maxTokens: 32768 },
-        { id: 'llama-3.1-8b-instant', name: 'Llama 3.1 8B Instant', category: 'language', maxTokens: 131072 },
-=======
-        { id: 'deepseek-r1-distill-llama-70b', name: 'DeepSeek R1 Distill Llama 70B', category: 'language', maxTokens: 8192 },
-        { id: 'llama-3.3-70b-versatile', name: 'Llama 3.3 70B Versatile', category: 'language', maxTokens: 8192 },
->>>>>>> 90930afa
-        { id: 'meta-llama/llama-4-scout-17b-16e-instruct', name: 'Llama 4 Scout 17B', category: 'language', maxTokens: 8192 },
-        { id: 'meta-llama/llama-4-maverick-17b-128e-instruct', name: 'Llama 4 Maverick 17B', category: 'language', maxTokens: 8192 },
-        { id: 'qwen/qwen3-32b', name: 'Qwen 3 32B', category: 'language', maxTokens: 40960 },
-        { id: 'moonshotai/kimi-k2-instruct-0905', name: 'Kimi K2', category: 'language', maxTokens: 16384 },
-        { id: 'openai/gpt-oss-20b', name: 'OpenAI GPT-OSS 20B', category: 'language', maxTokens: 32768 },
-        { id: 'openai/gpt-oss-120b', name: 'OpenAI GPT-OSS 120B', category: 'language', maxTokens: 32768 },
-    ],
-    [AIProvider.Deepgram]: [
-        { id: 'nova-2', name: 'Nova-2', category: 'transcription' },
-        { id: 'nova-3', name: 'Nova-3', category: 'transcription' },
-    ],
-};
-
-export function getModelInfo(modelId: string): AIModel | undefined {
-    for (const models of Object.values(AIModels)) {
-        const model = models.find(m => m.id === modelId);
-        if (model) return model;
-    }
-    return undefined;
-}
-
-interface RequestOptions {
-    maxTokens?: number;
-    temperature?: number;
-}
-
-export abstract class AIAdapter {
-    public models: AIModel[];
-    private keyValidated: boolean = false;
-    private lastValidatedKey: string = '';
-
-    protected constructor(
-        protected settings: NeuroVoxSettings,
-        protected provider: AIProvider
-    ) {
-        this.models = AIModels[provider];
-    }
-
-    // Abstract methods
-    public abstract getApiKey(): string;
-    protected abstract setApiKeyInternal(key: string): void;
-    protected abstract getApiBaseUrl(): string;
-    protected abstract getTextGenerationEndpoint(): string;
-    protected abstract getTranscriptionEndpoint(): string;
-    protected abstract validateApiKeyImpl(): Promise<boolean>;
-    protected abstract parseTextGenerationResponse(response: any): string;
-    protected abstract parseTranscriptionResponse(response: any): string;
-
-    public setApiKey(key: string): void {
-        const currentKey = this.getApiKey();
-        if (key !== currentKey) {
-            this.keyValidated = false;
-            this.lastValidatedKey = '';
-        }
-        this.setApiKeyInternal(key);
-    }
-
-    public async generateResponse(prompt: string, model: string, options?: { maxTokens?: number, temperature?: number }): Promise<string> {
-        try {
-            const endpoint = `${this.getApiBaseUrl()}${this.getTextGenerationEndpoint()}`;
-            const body = {
-                model,
-                messages: [{ role: "user", content: prompt }],
-                max_tokens: options?.maxTokens || 1000,
-                temperature: options?.temperature || 0.7,
-            };
-            const response = await this.makeAPIRequest(
-                endpoint,
-                'POST',
-                { 'Content-Type': 'application/json' },
-                JSON.stringify(body)
-            );
-            return this.parseTextGenerationResponse(response);
-        } catch (error) {
-            const message = this.getErrorMessage(error);
-            throw new Error(`Failed to generate response: ${message}`);
-        }
-    }
-
-    public async transcribeAudio(audioArrayBuffer: ArrayBuffer, model: string): Promise<string> {
-        try {
-            const { headers, body } = await this.prepareTranscriptionRequest(audioArrayBuffer, model);
-            const endpoint = `${this.getApiBaseUrl()}${this.getTranscriptionEndpoint()}`;
-            
-            try {
-                const response = await this.makeAPIRequest(
-                    endpoint,
-                    'POST',
-                    headers,
-                    body
-                );
-                return this.parseTranscriptionResponse(response);
-            } catch (error: any) {
-                // Provide more specific error messages based on status codes
-                if (error?.response?.status === 400) {
-                    throw new Error(`Invalid request format: ${error?.response?.data?.error?.message || 'Check audio format and model name'}`);
-                } else if (error?.response?.status === 401) {
-                    throw new Error('Invalid API key or unauthorized access');
-                } else if (error?.response?.status === 413) {
-                    throw new Error('Audio file too large. Maximum size is 25MB');
-                }
-                
-                throw error;
-            }
-        } catch (error) {
-            const message = this.getErrorMessage(error);
-            throw new Error(`Failed to transcribe audio: ${message}`);
-        }
-    }
-
-    public async validateApiKey(): Promise<boolean> {
-        try {
-            const currentKey = this.getApiKey();
-            
-            if (!currentKey) {
-                this.keyValidated = false;
-                this.lastValidatedKey = '';
-                return false;
-            }
-
-            // Return cached validation if key hasn't changed
-            if (this.keyValidated && this.lastValidatedKey === currentKey) {
-                return true;
-            }
-
-            // Otherwise validate the key
-            const isValid = await this.validateApiKeyImpl();
-            if (isValid) {
-                this.keyValidated = true;
-                this.lastValidatedKey = currentKey;
-            } else {
-                this.keyValidated = false;
-                this.lastValidatedKey = '';
-            }
-
-            return isValid;
-        } catch (error) {
-            this.keyValidated = false;
-            this.lastValidatedKey = '';
-            return false;
-        }
-    }
-
-    public getAvailableModels(category: 'transcription' | 'language'): AIModel[] {
-        return this.models.filter(model => model.category === category);
-    }
-
-    public isReady(category: 'transcription' | 'language' = 'transcription'): boolean {
-        const currentKey = this.getApiKey();
-        if (!currentKey) return false;
-        return this.keyValidated && this.lastValidatedKey === currentKey;
-    }
-
-    protected async makeAPIRequest(
-        endpoint: string, 
-        method: string, 
-        headers: Record<string, string>,
-        body: string | ArrayBuffer | null
-    ): Promise<any> {
-        try {
-            const requestHeaders: Record<string, string> = {
-                'Authorization': `Bearer ${this.getApiKey()}`,
-                ...headers
-            };
-
-            const response = await requestUrl({
-                url: endpoint,
-                method,
-                headers: requestHeaders,
-                body: body || undefined,
-                throw: true
-            });
-
-            if (!response.json) {
-                throw new Error('Invalid response format');
-            }
-
-            return response.json;
-        } catch (error: any) {
-            throw error;
-        }
-    }
-
-    protected async prepareTranscriptionRequest(audioArrayBuffer: ArrayBuffer, model: string): Promise<{
-        headers: Record<string, string>;
-        body: ArrayBuffer;
-    }> {
-        // Simple boundary without special characters
-        const boundary = 'boundary';
-        const encoder = new TextEncoder();
-        
-        const parts: Uint8Array[] = [];
-        
-        // File part (keep it simple, just file and filename)
-        parts.push(encoder.encode(`--${boundary}\r\n`));
-        parts.push(encoder.encode('Content-Disposition: form-data; name="file"; filename="audio.wav"\r\n\r\n'));
-        parts.push(new Uint8Array(audioArrayBuffer));
-        parts.push(encoder.encode('\r\n'));
-        
-        // Model part (just the model name)
-        parts.push(encoder.encode(`--${boundary}\r\n`));
-        parts.push(encoder.encode('Content-Disposition: form-data; name="model"\r\n\r\n'));
-        parts.push(encoder.encode(model));
-        parts.push(encoder.encode('\r\n'));
-        
-        // Final boundary
-        parts.push(encoder.encode(`--${boundary}--\r\n`));
-        
-        // Combine all parts
-        const totalLength = parts.reduce((acc, part) => acc + part.length, 0);
-        const finalBuffer = new Uint8Array(totalLength);
-        let offset = 0;
-        
-        for (const part of parts) {
-            finalBuffer.set(part, offset);
-            offset += part.length;
-        }
-
-        return {
-            headers: {
-                'Content-Type': `multipart/form-data; boundary=${boundary}`
-            },
-            body: finalBuffer.buffer
-        };
-    }
-
-    protected getErrorMessage(error: unknown): string {
-        if (error instanceof Error) return error.message;
-        if (typeof error === 'string') return error;
-        return 'Unknown error occurred';
-    }
-}
+import { Notice, requestUrl } from 'obsidian';
+import { NeuroVoxSettings } from '../settings/Settings';
+
+export enum AIProvider {
+    OpenAI = 'openai',
+    Groq = 'groq',
+    Deepgram = 'deepgram',
+}
+
+export interface AIModel {
+    id: string;
+    name: string;
+    category: 'transcription' | 'language';
+    maxTokens?: number;
+}
+
+export const AIModels: Record<AIProvider, AIModel[]> = {
+    [AIProvider.OpenAI]: [
+        { id: 'whisper-1', name: 'Whisper', category: 'transcription' },
+        { id: 'gpt-4o-mini-transcribe', name: 'GPT-4o Mini Transcribe', category: 'transcription' },
+        { id: 'gpt-4o-transcribe', name: 'GPT-4o Transcribe', category: 'transcription' },
+        { id: 'gpt-4o', name: 'GPT 4o', category: 'language', maxTokens: 16000 },
+        { id: 'gpt-4o-mini', name: 'GPT 4o Mini', category: 'language', maxTokens: 16000 },
+        { id: 'gpt-5', name: 'GPT 5', category: 'language', maxTokens: 400000 },
+        { id: 'gpt-5-mini', name: 'GPT 5 Mini', category: 'language', maxTokens: 400000 },
+        { id: 'gpt-5-nano', name: 'GPT 5 Nano', category: 'language', maxTokens: 400000 },
+    ],
+    [AIProvider.Groq]: [
+        { id: 'whisper-large-v3-turbo', name: 'Whisper Large v3 Turbo', category: 'transcription' },
+        { id: 'whisper-large-v3', name: 'Whisper Large v3', category: 'transcription' },
+        { id: 'llama-3.3-70b-versatile', name: 'Llama 3.3 70B Versatile', category: 'language', maxTokens: 32768 },
+        { id: 'llama-3.1-8b-instant', name: 'Llama 3.1 8B Instant', category: 'language', maxTokens: 131072 },
+        { id: 'meta-llama/llama-4-scout-17b-16e-instruct', name: 'Llama 4 Scout 17B', category: 'language', maxTokens: 8192 },
+        { id: 'meta-llama/llama-4-maverick-17b-128e-instruct', name: 'Llama 4 Maverick 17B', category: 'language', maxTokens: 8192 },
+        { id: 'qwen/qwen3-32b', name: 'Qwen 3 32B', category: 'language', maxTokens: 40960 },
+        { id: 'moonshotai/kimi-k2-instruct-0905', name: 'Kimi K2', category: 'language', maxTokens: 16384 },
+        { id: 'openai/gpt-oss-20b', name: 'OpenAI GPT-OSS 20B', category: 'language', maxTokens: 32768 },
+        { id: 'openai/gpt-oss-120b', name: 'OpenAI GPT-OSS 120B', category: 'language', maxTokens: 32768 },
+    ],
+    [AIProvider.Deepgram]: [
+        { id: 'nova-2', name: 'Nova-2', category: 'transcription' },
+        { id: 'nova-3', name: 'Nova-3', category: 'transcription' },
+    ],
+};
+
+export function getModelInfo(modelId: string): AIModel | undefined {
+    for (const models of Object.values(AIModels)) {
+        const model = models.find(m => m.id === modelId);
+        if (model) return model;
+    }
+    return undefined;
+}
+
+interface RequestOptions {
+    maxTokens?: number;
+    temperature?: number;
+}
+
+export abstract class AIAdapter {
+    public models: AIModel[];
+    private keyValidated: boolean = false;
+    private lastValidatedKey: string = '';
+
+    protected constructor(
+        protected settings: NeuroVoxSettings,
+        protected provider: AIProvider
+    ) {
+        this.models = AIModels[provider];
+    }
+
+    // Abstract methods
+    public abstract getApiKey(): string;
+    protected abstract setApiKeyInternal(key: string): void;
+    protected abstract getApiBaseUrl(): string;
+    protected abstract getTextGenerationEndpoint(): string;
+    protected abstract getTranscriptionEndpoint(): string;
+    protected abstract validateApiKeyImpl(): Promise<boolean>;
+    protected abstract parseTextGenerationResponse(response: any): string;
+    protected abstract parseTranscriptionResponse(response: any): string;
+
+    public setApiKey(key: string): void {
+        const currentKey = this.getApiKey();
+        if (key !== currentKey) {
+            this.keyValidated = false;
+            this.lastValidatedKey = '';
+        }
+        this.setApiKeyInternal(key);
+    }
+
+    public async generateResponse(prompt: string, model: string, options?: { maxTokens?: number, temperature?: number }): Promise<string> {
+        try {
+            const endpoint = `${this.getApiBaseUrl()}${this.getTextGenerationEndpoint()}`;
+            const body = {
+                model,
+                messages: [{ role: "user", content: prompt }],
+                max_tokens: options?.maxTokens || 1000,
+                temperature: options?.temperature || 0.7,
+            };
+            const response = await this.makeAPIRequest(
+                endpoint,
+                'POST',
+                { 'Content-Type': 'application/json' },
+                JSON.stringify(body)
+            );
+            return this.parseTextGenerationResponse(response);
+        } catch (error) {
+            const message = this.getErrorMessage(error);
+            throw new Error(`Failed to generate response: ${message}`);
+        }
+    }
+
+    public async transcribeAudio(audioArrayBuffer: ArrayBuffer, model: string): Promise<string> {
+        try {
+            const { headers, body } = await this.prepareTranscriptionRequest(audioArrayBuffer, model);
+            const endpoint = `${this.getApiBaseUrl()}${this.getTranscriptionEndpoint()}`;
+            
+            try {
+                const response = await this.makeAPIRequest(
+                    endpoint,
+                    'POST',
+                    headers,
+                    body
+                );
+                return this.parseTranscriptionResponse(response);
+            } catch (error: any) {
+                // Provide more specific error messages based on status codes
+                if (error?.response?.status === 400) {
+                    throw new Error(`Invalid request format: ${error?.response?.data?.error?.message || 'Check audio format and model name'}`);
+                } else if (error?.response?.status === 401) {
+                    throw new Error('Invalid API key or unauthorized access');
+                } else if (error?.response?.status === 413) {
+                    throw new Error('Audio file too large. Maximum size is 25MB');
+                }
+                
+                throw error;
+            }
+        } catch (error) {
+            const message = this.getErrorMessage(error);
+            throw new Error(`Failed to transcribe audio: ${message}`);
+        }
+    }
+
+    public async validateApiKey(): Promise<boolean> {
+        try {
+            const currentKey = this.getApiKey();
+            
+            if (!currentKey) {
+                this.keyValidated = false;
+                this.lastValidatedKey = '';
+                return false;
+            }
+
+            // Return cached validation if key hasn't changed
+            if (this.keyValidated && this.lastValidatedKey === currentKey) {
+                return true;
+            }
+
+            // Otherwise validate the key
+            const isValid = await this.validateApiKeyImpl();
+            if (isValid) {
+                this.keyValidated = true;
+                this.lastValidatedKey = currentKey;
+            } else {
+                this.keyValidated = false;
+                this.lastValidatedKey = '';
+            }
+
+            return isValid;
+        } catch (error) {
+            this.keyValidated = false;
+            this.lastValidatedKey = '';
+            return false;
+        }
+    }
+
+    public getAvailableModels(category: 'transcription' | 'language'): AIModel[] {
+        return this.models.filter(model => model.category === category);
+    }
+
+    public isReady(category: 'transcription' | 'language' = 'transcription'): boolean {
+        const currentKey = this.getApiKey();
+        if (!currentKey) return false;
+        return this.keyValidated && this.lastValidatedKey === currentKey;
+    }
+
+    protected async makeAPIRequest(
+        endpoint: string, 
+        method: string, 
+        headers: Record<string, string>,
+        body: string | ArrayBuffer | null
+    ): Promise<any> {
+        try {
+            const requestHeaders: Record<string, string> = {
+                'Authorization': `Bearer ${this.getApiKey()}`,
+                ...headers
+            };
+
+            const response = await requestUrl({
+                url: endpoint,
+                method,
+                headers: requestHeaders,
+                body: body || undefined,
+                throw: true
+            });
+
+            if (!response.json) {
+                throw new Error('Invalid response format');
+            }
+
+            return response.json;
+        } catch (error: any) {
+            throw error;
+        }
+    }
+
+    protected async prepareTranscriptionRequest(audioArrayBuffer: ArrayBuffer, model: string): Promise<{
+        headers: Record<string, string>;
+        body: ArrayBuffer;
+    }> {
+        // Simple boundary without special characters
+        const boundary = 'boundary';
+        const encoder = new TextEncoder();
+        
+        const parts: Uint8Array[] = [];
+        
+        // File part (keep it simple, just file and filename)
+        parts.push(encoder.encode(`--${boundary}\r\n`));
+        parts.push(encoder.encode('Content-Disposition: form-data; name="file"; filename="audio.wav"\r\n\r\n'));
+        parts.push(new Uint8Array(audioArrayBuffer));
+        parts.push(encoder.encode('\r\n'));
+        
+        // Model part (just the model name)
+        parts.push(encoder.encode(`--${boundary}\r\n`));
+        parts.push(encoder.encode('Content-Disposition: form-data; name="model"\r\n\r\n'));
+        parts.push(encoder.encode(model));
+        parts.push(encoder.encode('\r\n'));
+        
+        // Final boundary
+        parts.push(encoder.encode(`--${boundary}--\r\n`));
+        
+        // Combine all parts
+        const totalLength = parts.reduce((acc, part) => acc + part.length, 0);
+        const finalBuffer = new Uint8Array(totalLength);
+        let offset = 0;
+        
+        for (const part of parts) {
+            finalBuffer.set(part, offset);
+            offset += part.length;
+        }
+
+        return {
+            headers: {
+                'Content-Type': `multipart/form-data; boundary=${boundary}`
+            },
+            body: finalBuffer.buffer
+        };
+    }
+
+    protected getErrorMessage(error: unknown): string {
+        if (error instanceof Error) return error.message;
+        if (typeof error === 'string') return error;
+        return 'Unknown error occurred';
+    }
+}