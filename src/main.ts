--- conflicted
+++ resolved
@@ -1,563 +1,536 @@
-// src/main.ts
-
-import { 
-    Plugin, 
-    Notice, 
-    TFile,  
-    MarkdownView, 
-    TAbstractFile, 
-    WorkspaceLeaf,
-    normalizePath,
-    FuzzySuggestModal,
-    App,
-    FuzzyMatch
-} from 'obsidian';
-import { VideoProcessor } from './utils/VideoProcessor';
-import { DEFAULT_SETTINGS, NeuroVoxSettings } from './settings/Settings';
-import { NeuroVoxSettingTab } from './settings/SettingTab';
-import { FloatingButton } from './ui/FloatingButton';
-import { ToolbarButton } from './ui/ToolbarButton';
-import { TimerModal } from './modals/TimerModal';
-import { OpenAIAdapter } from './adapters/OpenAIAdapter';
-import { GroqAdapter } from './adapters/GroqAdapter';
-import { AIProvider, AIAdapter } from './adapters/AIAdapter';
-import { PluginData } from './types';
-import { RecordingProcessor } from './utils/RecordingProcessor';
-
-/**
- * Modal for selecting audio files with fuzzy search
- */
-class AudioFileSuggestModal extends FuzzySuggestModal<TFile> {
-    private files: TFile[] = [];
-    private resolvePromise: ((file: TFile | null) => void) | null = null;
-
-    constructor(app: App) {
-        super(app);
-        this.setPlaceholder('🔍 Search audio files...');
-    }
-
-    setFiles(files: TFile[]): void {
-        this.files = files;
-    }
-
-    getItems(): TFile[] {
-        return this.files.sort((a, b) => b.stat.mtime - a.stat.mtime);
-    }
-
-    getItemText(file: TFile): string {
-        return file.path;
-    }
-
-    onChooseItem(file: TFile, evt: MouseEvent | KeyboardEvent): void {
-        if (!file) {
-            return;
-        }
-
-        // Store the resolve callback and file before closing
-        const resolve = this.resolvePromise;
-        const selectedFile = file;
-        
-        // Clear the promise first
-        this.resolvePromise = null;
-        
-        // Close the modal
-        
-        this.close();
-        
-        // Resolve with the selected file after modal is closed
-        if (resolve) {
-            setTimeout(() => resolve(selectedFile), 50);
-        }
-    }
-
-    renderSuggestion(match: FuzzyMatch<TFile>, el: HTMLElement): void {
-        const file = match.item;
-        
-        // Create container for better styling
-        const container = el.createDiv({ cls: 'neurovox-suggestion' });
-        
-        // File path with icon
-        container.createEl('div', {
-            text: `📄 ${file.path}`,
-            cls: 'neurovox-suggestion-path'
-        });
-        
-        // File info
-        container.createEl('div', {
-            text: `Modified: ${new Date(file.stat.mtime).toLocaleString()} • Size: ${(file.stat.size / (1024 * 1024)).toFixed(2)}MB`,
-            cls: 'neurovox-suggestion-info'
-        });
-    }
-
-    async awaitSelection(): Promise<TFile | null> {
-        return new Promise<TFile | null>((resolve) => {
-            this.resolvePromise = resolve;
-            this.open();
-        });
-    }
-
-    onClose(): void {
-        if (this.resolvePromise) {
-            const resolve = this.resolvePromise;
-            this.resolvePromise = null;
-            // Only resolve with null if we actually need to
-            setTimeout(() => resolve(null), 50);
-        }
-        super.onClose();
-    }
-}
-
-export default class NeuroVoxPlugin extends Plugin {
-    // Plugin state
-    settings: NeuroVoxSettings;
-    public aiAdapters: Map<AIProvider, AIAdapter>;
-    public pluginData: PluginData;
-    
-    // UI Components
-    private buttonMap: Map<string, FloatingButton> = new Map();
-    toolbarButton: ToolbarButton | null = null;
-    public activeLeaf: WorkspaceLeaf | null = null;
-    settingTab: NeuroVoxSettingTab | null = null;
-
-    // Recording Processor
-    public recordingProcessor: RecordingProcessor;
-
-    async onload(): Promise<void> {
-        try {
-            await this.initializePlugin();
-        } catch (error) {
-            console.error('Failed to initialize NeuroVox plugin:', error);
-            new Notice('Failed to initialize NeuroVox plugin');
-        }
-    }
-
-    public async initializePlugin(): Promise<void> {
-        await this.loadPluginData();
-        this.initializeAIAdapters();
-        this.registerSettingsTab();
-        this.registerCommands();
-        this.registerEvents();
-        
-        // Initialize Recording Processor before UI
-        this.recordingProcessor = RecordingProcessor.getInstance(this, this.pluginData);
-        
-        // Initialize UI components
-        this.initializeUI();
-    }
-
-    public async loadPluginData(): Promise<void> {
-        const data = await this.loadData();
-        this.pluginData = data ? { ...DEFAULT_SETTINGS, ...data } : { ...DEFAULT_SETTINGS };
-        this.settings = this.pluginData;
-    }
-
-    public async savePluginData(): Promise<void> {
-        await this.saveData(this.pluginData);
-    }
-
-    public initializeAIAdapters(): void {
-        const adapters: Array<[AIProvider, AIAdapter]> = [
-            [AIProvider.OpenAI, new OpenAIAdapter(this.pluginData)],
-            [AIProvider.Groq, new GroqAdapter(this.pluginData)]
-        ];
-        
-        this.aiAdapters = new Map<AIProvider, AIAdapter>(adapters);
-    }
-
-    public registerSettingsTab(): void {
-<<<<<<< HEAD
-        this.addSettingTab(new NeuroVoxSettingTab(this.app, this));
-=======
-        this.settingTab = new NeuroVoxSettingTab(this.app, this);
-        this.addSettingTab(this.settingTab);
-    }
-
-    public refreshModelDropdowns(): void {
-        if (!this.settingTab?.containerEl) return;
-
-        const containers = this.settingTab.containerEl.querySelectorAll('.neurovox-accordion');
-        containers.forEach(container => {
-            const header = container.querySelector('.neurovox-accordion-title');
-            if (!header?.textContent) return;
-
-            if (header.textContent.includes('Recording')) {
-                const recordingAccordion = this.settingTab?.getRecordingAccordion();
-                if (recordingAccordion?.modelDropdown) {
-                    recordingAccordion.populateModelDropdown(recordingAccordion.modelDropdown);
-                }
-            } else if (header.textContent.includes('Summarize')) {
-                const summaryAccordion = this.settingTab?.getSummaryAccordion();
-                if (summaryAccordion?.modelDropdown) {
-                    summaryAccordion.populateModelOptions(summaryAccordion.modelDropdown);
-                }
-            }
-        });
->>>>>>> 089b52e3
-    }
-
-    public registerCommands(): void {
-        // Command to start a new recording
-        this.addCommand({
-            id: 'start-recording',
-            name: 'Start recording',
-            checkCallback: (checking: boolean) => {
-                const activeView = this.app.workspace.getActiveViewOfType(MarkdownView);
-                if (!activeView?.file) return false;
-                if (checking) return true;
-                this.handleRecordingStart();
-                return true;
-            }
-        });
-
-        // Command to transcribe any audio file
-        this.addCommand({
-            id: 'transcribe-audio',
-            name: 'Transcribe audio file',
-            callback: async () => {
-                const activeFile = this.app.workspace.getActiveFile();
-                if (!activeFile || !this.isValidAudioFile(activeFile)) {
-                    new Notice('❌ Active file is not a valid audio file');
-                    return;
-                }
-                new Notice(`🎵 Transcribing: ${activeFile.path}`);
-                await this.processExistingAudioFile(activeFile);
-            }
-        });
-
-        // Add video transcription command
-        this.addCommand({
-            id: 'transcribe-video',
-            name: 'Transcribe video file',
-            checkCallback: (checking: boolean) => {
-                const activeFile = this.app.workspace.getActiveFile();
-                const isValidVideo = this.isValidVideoFile(activeFile);
-                
-                if (!activeFile || !isValidVideo) return false;
-                if (checking) return true;
-
-                void this.processVideoFile(activeFile);
-                return true;
-            }
-        });
-    }
-
-    private isValidAudioFile(file: TFile | null): boolean {
-        if (!file) return false;
-        const validExtensions = ['mp3', 'wav', 'webm', 'm4a'];
-        return validExtensions.includes(file.extension.toLowerCase());
-    }
-
-    private isValidVideoFile(file: TFile | null): boolean {
-        if (!file) return false;
-        const validExtensions = ['mp4', 'webm', 'mov'];
-        return validExtensions.includes(file.extension.toLowerCase());
-    }
-
-    private getAudioMimeType(extension: string): string {
-        const mimeTypes: Record<string, string> = {
-            'mp3': 'audio/mpeg',
-            'wav': 'audio/wav',
-            'webm': 'audio/webm',
-            'm4a': 'audio/mp4'
-        };
-        return mimeTypes[extension.toLowerCase()] || 'audio/wav';
-    }
-
-    private getVideoMimeType(extension: string): string {
-        const mimeTypes: Record<string, string> = {
-            'mp4': 'video/mp4',
-            'webm': 'video/webm',
-            'mov': 'video/quicktime'
-        };
-        return mimeTypes[extension.toLowerCase()] || 'video/mp4';
-    }
-
-    public async processExistingAudioFile(file: TFile): Promise<void> {
-        console.log('📝 Processing file:', {
-            name: file.basename,
-            path: file.path,
-            size: file.stat.size
-        });
-
-        try {
-            const adapter = this.aiAdapters.get(this.pluginData.transcriptionProvider);
-            if (!adapter) {
-                throw new Error(`Transcription provider ${this.pluginData.transcriptionProvider} not found`);
-            }
-
-            if (!adapter.getApiKey()) {
-                throw new Error(`API key not set for ${this.pluginData.transcriptionProvider}`);
-            }
-
-            console.log('🔑 Validated API configuration:', {
-                provider: this.pluginData.transcriptionProvider,
-                model: this.pluginData.transcriptionModel
-            });
-
-            const timestamp = new Date().toISOString().slice(0, 19).replace(/[-:]/g, '').replace('T', '-');
-            const sanitizedName = file.basename.replace(/[\\/:*?"<>|]/g, '');
-            const transcriptsFolder = 'Transcripts';
-            const baseFileName = `${transcriptsFolder}/${timestamp}-${sanitizedName}.md`;
-            let newFileName = baseFileName;
-            let count = 1;
-
-            console.log('📁 Creating transcripts folder...');
-            const normalizedPath = normalizePath(transcriptsFolder);
-            if (!await this.app.vault.adapter.exists(normalizedPath)) {
-                await this.app.vault.createFolder(normalizedPath);
-                console.log('✅ Created transcripts folder');
-            }
-
-            console.log('📄 Generating unique filename...');
-            while (await this.app.vault.adapter.exists(newFileName)) {
-                newFileName = `Transcripts/${timestamp}-${sanitizedName}-${count}.md`;
-                count++;
-            }
-            console.log('✅ Using filename:', newFileName);
-
-            console.log('📝 Creating initial note...');
-            const initialContent = [
-                '---',
-                `source: ${file.path}`,
-                `date: ${new Date().toISOString()}`,
-                `type: audio-transcription`,
-                `size: ${(file.stat.size / (1024 * 1024)).toFixed(2)}MB`,
-                '---',
-                '',
-                '# 🎵 Audio Transcription',
-                '',
-                ''
-            ].join('\n');
-
-            const newFile = await this.app.vault.create(newFileName, initialContent);
-            await this.app.workspace.getLeaf().openFile(newFile);
-            console.log('✅ Created and opened note:', newFileName);
-
-            console.log('🎵 Reading audio file...');
-            const audioBuffer = await this.app.vault.readBinary(file);
-            console.log('✅ Read audio file:', {
-                size: `${(audioBuffer.byteLength / (1024 * 1024)).toFixed(2)}MB`,
-                type: this.getAudioMimeType(file.extension)
-            });
-
-            const blob = new Blob([audioBuffer], { 
-                type: this.getAudioMimeType(file.extension) 
-            });
-
-            new Notice('🎙️ Processing audio file...');
-            console.log('🚀 Starting transcription process with:', {
-                provider: this.pluginData.transcriptionProvider,
-                model: this.pluginData.transcriptionModel,
-                generateSummary: this.pluginData.generateSummary,
-                summaryModel: this.pluginData.generateSummary ? this.pluginData.summaryModel : 'disabled'
-            });
-
-            await this.recordingProcessor.processRecording(
-                blob,
-                newFile,
-                { line: initialContent.split('\n').length, ch: 0 },
-                file.path
-            );
-
-            new Notice('✨ Transcription completed successfully!');
-            
-        } catch (error) {
-            const errorMessage = error instanceof Error ? error.message : 'Unknown error';
-            console.error('❌ Error processing audio file:', {
-                error,
-                message: errorMessage,
-                stack: error instanceof Error ? error.stack : undefined
-            });
-            new Notice(`❌ Failed to process audio file: ${errorMessage}`);
-            throw error;
-        }
-    }
-
-    public async processVideoFile(file: TFile): Promise<void> {
-        try {
-            const videoProcessor = await VideoProcessor.getInstance(this, this.pluginData);
-            await videoProcessor.processVideo(file);
-        } catch (error) {
-            console.error('Error processing video file:', error);
-            new Notice('Failed to process video file. Please check console for details.');
-            throw error;
-        }
-    }
-
-    public registerEvents(): void {
-        this.registerEvent(
-            this.app.workspace.on('active-leaf-change', this.handleActiveLeafChange.bind(this))
-        );
-
-        this.registerEvent(
-            this.app.workspace.on('layout-change', this.handleLayoutChange.bind(this))
-        );
-
-        this.registerEvent(
-            this.app.vault.on('delete', this.handleFileDelete.bind(this))
-        );
-    }
-
-    /**
-     * Handles changes in the active leaf (note)
-     */
-    public handleActiveLeafChange(leaf: WorkspaceLeaf | null): void {
-        this.activeLeaf = leaf;
-        
-        // Clean up ALL existing buttons
-        this.buttonMap.forEach((button, path) => {
-            button.remove();
-        });
-        this.buttonMap.clear();
-        
-        // Only create new button for markdown views with valid files
-        if (leaf?.view instanceof MarkdownView && leaf.view.file) {
-            this.createButtonForFile(leaf.view.file);
-        }
-    }
-
-    public handleLayoutChange(): void {
-        // Get current active file's button and show it
-        const activeView = this.app.workspace.getActiveViewOfType(MarkdownView);
-        if (activeView?.file) {
-            const button = this.buttonMap.get(activeView.file.path);
-            button?.show();
-        }
-    }
-
-    public handleFileDelete(file: TAbstractFile): void {
-        if (file instanceof TFile) {
-            const button = this.buttonMap.get(file.path);
-            if (button) {
-                button.remove();
-                this.buttonMap.delete(file.path);
-            }
-        }
-    }
-
-    public initializeUI(): void {
-        this.cleanupUI();
-    
-        if (this.pluginData.showToolbarButton) {
-            this.toolbarButton = new ToolbarButton(this, this.pluginData);
-        }
-    }
-    
-    private createButtonForFile(file: TFile): void {
-        if (!this.pluginData.showFloatingButton) return;
-        
-        // Remove any existing button for this file first
-        const existingButton = this.buttonMap.get(file.path);
-        if (existingButton) {
-            existingButton.remove();
-            this.buttonMap.delete(file.path);
-        }
-        
-        // Create new button instance
-        const button = new FloatingButton(
-            this,
-            this.pluginData,
-            () => this.handleRecordingStart()
-        );
-        
-        this.buttonMap.set(file.path, button);
-    }
-    
-    /**
-     * Cleans up UI components before reinitializing
-     */
-    public cleanupUI(): void { 
-        // Clean up all buttons
-        this.buttonMap.forEach(button => button.remove());
-        this.buttonMap.clear();
-        
-        if (this.toolbarButton) {
-            this.toolbarButton.remove();
-            this.toolbarButton = null;
-        }
-    }
-
-    private modalInstance: TimerModal | null = null;
-
-    public handleRecordingStart(): void {
-        const activeView = this.app.workspace.getActiveViewOfType(MarkdownView);
-        if (!activeView) {
-            new Notice('No active note found to insert transcription.');
-            return;
-        }
-    
-        const activeFile = activeView.file;
-        if (!activeFile) {
-            new Notice('No active file found.');
-            return;
-        }
-    
-        if (this.pluginData.useRecordingModal) {
-            if (this.modalInstance) return;
-            
-            this.modalInstance = new TimerModal(this.app);
-            this.modalInstance.onStop = async (audioBlob: Blob) => {
-                try {
-                    console.log('🎙️ Recording stopped, processing audio:', {
-                        size: `${(audioBlob.size / (1024 * 1024)).toFixed(2)}MB`,
-                        type: audioBlob.type
-                    });
-
-                    const adapter = this.aiAdapters.get(this.pluginData.transcriptionProvider);
-                    if (!adapter) {
-                        throw new Error(`Transcription provider ${this.pluginData.transcriptionProvider} not found`);
-                    }
-
-                    if (!adapter.getApiKey()) {
-                        throw new Error(`API key not set for ${this.pluginData.transcriptionProvider}`);
-                    }
-
-                    console.log('🔑 Using transcription provider:', {
-                        provider: this.pluginData.transcriptionProvider,
-                        model: this.pluginData.transcriptionModel
-                    });
-
-                    await this.recordingProcessor.processRecording(
-                        audioBlob, 
-                        activeFile,
-                        activeView.editor.getCursor()
-                    );
-                } catch (error) {
-                    const errorMessage = error instanceof Error ? error.message : 'Unknown error';
-                    console.error('❌ Failed to process recording:', {
-                        error,
-                        message: errorMessage,
-                        stack: error instanceof Error ? error.stack : undefined
-                    });
-                    new Notice(`Failed to process recording: ${errorMessage}`);
-                }
-            };
-            
-            const originalOnClose = this.modalInstance.onClose?.bind(this.modalInstance);
-            this.modalInstance.onClose = async () => {
-                if (originalOnClose) {
-                    await originalOnClose();
-                }
-                this.modalInstance = null;
-                return Promise.resolve();
-            };
-            
-            this.modalInstance.open();
-        }
-    }
-
-    public async saveSettings(): Promise<void> {
-        await this.savePluginData();
-        this.initializeUI();
-    }
-
-    public updateAllButtonColors(): void {
-        this.buttonMap.forEach(button => {
-            button.updateButtonColor();
-        });
-    }
-
-    onunload() {
-        this.cleanupUI();
-    }
-}
+// src/main.ts
+
+import { 
+    Plugin, 
+    Notice, 
+    TFile,  
+    MarkdownView, 
+    TAbstractFile, 
+    WorkspaceLeaf,
+    normalizePath,
+    FuzzySuggestModal,
+    App,
+    FuzzyMatch
+} from 'obsidian';
+import { VideoProcessor } from './utils/VideoProcessor';
+import { DEFAULT_SETTINGS, NeuroVoxSettings } from './settings/Settings';
+import { NeuroVoxSettingTab } from './settings/SettingTab';
+import { FloatingButton } from './ui/FloatingButton';
+import { ToolbarButton } from './ui/ToolbarButton';
+import { TimerModal } from './modals/TimerModal';
+import { OpenAIAdapter } from './adapters/OpenAIAdapter';
+import { GroqAdapter } from './adapters/GroqAdapter';
+import { AIProvider, AIAdapter } from './adapters/AIAdapter';
+import { PluginData } from './types';
+import { RecordingProcessor } from './utils/RecordingProcessor';
+
+/**
+ * Modal for selecting audio files with fuzzy search
+ */
+class AudioFileSuggestModal extends FuzzySuggestModal<TFile> {
+    private files: TFile[] = [];
+    private resolvePromise: ((file: TFile | null) => void) | null = null;
+
+    constructor(app: App) {
+        super(app);
+        this.setPlaceholder('🔍 Search audio files...');
+    }
+
+    setFiles(files: TFile[]): void {
+        this.files = files;
+    }
+
+    getItems(): TFile[] {
+        return this.files.sort((a, b) => b.stat.mtime - a.stat.mtime);
+    }
+
+    getItemText(file: TFile): string {
+        return file.path;
+    }
+
+    onChooseItem(file: TFile, evt: MouseEvent | KeyboardEvent): void {
+        if (!file) {
+            return;
+        }
+
+        // Store the resolve callback and file before closing
+        const resolve = this.resolvePromise;
+        const selectedFile = file;
+        
+        // Clear the promise first
+        this.resolvePromise = null;
+        
+        // Close the modal
+        
+        this.close();
+        
+        // Resolve with the selected file after modal is closed
+        if (resolve) {
+            setTimeout(() => resolve(selectedFile), 50);
+        }
+    }
+
+    renderSuggestion(match: FuzzyMatch<TFile>, el: HTMLElement): void {
+        const file = match.item;
+        
+        // Create container for better styling
+        const container = el.createDiv({ cls: 'neurovox-suggestion' });
+        
+        // File path with icon
+        container.createEl('div', {
+            text: `📄 ${file.path}`,
+            cls: 'neurovox-suggestion-path'
+        });
+        
+        // File info
+        container.createEl('div', {
+            text: `Modified: ${new Date(file.stat.mtime).toLocaleString()} • Size: ${(file.stat.size / (1024 * 1024)).toFixed(2)}MB`,
+            cls: 'neurovox-suggestion-info'
+        });
+    }
+
+    async awaitSelection(): Promise<TFile | null> {
+        return new Promise<TFile | null>((resolve) => {
+            this.resolvePromise = resolve;
+            this.open();
+        });
+    }
+
+    onClose(): void {
+        if (this.resolvePromise) {
+            const resolve = this.resolvePromise;
+            this.resolvePromise = null;
+            // Only resolve with null if we actually need to
+            setTimeout(() => resolve(null), 50);
+        }
+        super.onClose();
+    }
+}
+
+export default class NeuroVoxPlugin extends Plugin {
+    // Plugin state
+    settings: NeuroVoxSettings;
+    public aiAdapters: Map<AIProvider, AIAdapter>;
+    public pluginData: PluginData;
+    
+    // UI Components
+    private buttonMap: Map<string, FloatingButton> = new Map();
+    toolbarButton: ToolbarButton | null = null;
+    public activeLeaf: WorkspaceLeaf | null = null;
+    settingTab: NeuroVoxSettingTab | null = null;
+
+    // Recording Processor
+    public recordingProcessor: RecordingProcessor;
+
+    async onload(): Promise<void> {
+        try {
+            await this.initializePlugin();
+        } catch (error) {
+            console.error('Failed to initialize NeuroVox plugin:', error);
+            new Notice('Failed to initialize NeuroVox plugin');
+        }
+    }
+
+    public async initializePlugin(): Promise<void> {
+        await this.loadPluginData();
+        this.initializeAIAdapters();
+        this.registerSettingsTab();
+        this.registerCommands();
+        this.registerEvents();
+        
+        // Initialize Recording Processor before UI
+        this.recordingProcessor = RecordingProcessor.getInstance(this, this.pluginData);
+        
+        // Initialize UI components
+        this.initializeUI();
+    }
+
+    public async loadPluginData(): Promise<void> {
+        const data = await this.loadData();
+        this.pluginData = data ? { ...DEFAULT_SETTINGS, ...data } : { ...DEFAULT_SETTINGS };
+        this.settings = this.pluginData;
+    }
+
+    public async savePluginData(): Promise<void> {
+        await this.saveData(this.pluginData);
+    }
+
+    public initializeAIAdapters(): void {
+        const adapters: Array<[AIProvider, AIAdapter]> = [
+            [AIProvider.OpenAI, new OpenAIAdapter(this.pluginData)],
+            [AIProvider.Groq, new GroqAdapter(this.pluginData)]
+        ];
+        
+        this.aiAdapters = new Map<AIProvider, AIAdapter>(adapters);
+    }
+
+    public registerSettingsTab(): void {
+        this.addSettingTab(new NeuroVoxSettingTab(this.app, this));
+    }
+
+    public registerCommands(): void {
+        // Command to start a new recording
+        this.addCommand({
+            id: 'start-recording',
+            name: 'Start recording',
+            checkCallback: (checking: boolean) => {
+                const activeView = this.app.workspace.getActiveViewOfType(MarkdownView);
+                if (!activeView?.file) return false;
+                if (checking) return true;
+                this.handleRecordingStart();
+                return true;
+            }
+        });
+
+        // Command to transcribe any audio file
+        this.addCommand({
+            id: 'transcribe-audio',
+            name: 'Transcribe audio file',
+            callback: async () => {
+                const activeFile = this.app.workspace.getActiveFile();
+                if (!activeFile || !this.isValidAudioFile(activeFile)) {
+                    new Notice('❌ Active file is not a valid audio file');
+                    return;
+                }
+                new Notice(`🎵 Transcribing: ${activeFile.path}`);
+                await this.processExistingAudioFile(activeFile);
+            }
+        });
+
+        // Add video transcription command
+        this.addCommand({
+            id: 'transcribe-video',
+            name: 'Transcribe video file',
+            checkCallback: (checking: boolean) => {
+                const activeFile = this.app.workspace.getActiveFile();
+                const isValidVideo = this.isValidVideoFile(activeFile);
+                
+                if (!activeFile || !isValidVideo) return false;
+                if (checking) return true;
+
+                void this.processVideoFile(activeFile);
+                return true;
+            }
+        });
+    }
+
+    private isValidAudioFile(file: TFile | null): boolean {
+        if (!file) return false;
+        const validExtensions = ['mp3', 'wav', 'webm', 'm4a'];
+        return validExtensions.includes(file.extension.toLowerCase());
+    }
+
+    private isValidVideoFile(file: TFile | null): boolean {
+        if (!file) return false;
+        const validExtensions = ['mp4', 'webm', 'mov'];
+        return validExtensions.includes(file.extension.toLowerCase());
+    }
+
+    private getAudioMimeType(extension: string): string {
+        const mimeTypes: Record<string, string> = {
+            'mp3': 'audio/mpeg',
+            'wav': 'audio/wav',
+            'webm': 'audio/webm',
+            'm4a': 'audio/mp4'
+        };
+        return mimeTypes[extension.toLowerCase()] || 'audio/wav';
+    }
+
+    private getVideoMimeType(extension: string): string {
+        const mimeTypes: Record<string, string> = {
+            'mp4': 'video/mp4',
+            'webm': 'video/webm',
+            'mov': 'video/quicktime'
+        };
+        return mimeTypes[extension.toLowerCase()] || 'video/mp4';
+    }
+
+    public async processExistingAudioFile(file: TFile): Promise<void> {
+        console.log('📝 Processing file:', {
+            name: file.basename,
+            path: file.path,
+            size: file.stat.size
+        });
+
+        try {
+            const adapter = this.aiAdapters.get(this.pluginData.transcriptionProvider);
+            if (!adapter) {
+                throw new Error(`Transcription provider ${this.pluginData.transcriptionProvider} not found`);
+            }
+
+            if (!adapter.getApiKey()) {
+                throw new Error(`API key not set for ${this.pluginData.transcriptionProvider}`);
+            }
+
+            console.log('🔑 Validated API configuration:', {
+                provider: this.pluginData.transcriptionProvider,
+                model: this.pluginData.transcriptionModel
+            });
+
+            const timestamp = new Date().toISOString().slice(0, 19).replace(/[-:]/g, '').replace('T', '-');
+            const sanitizedName = file.basename.replace(/[\\/:*?"<>|]/g, '');
+            const transcriptsFolder = 'Transcripts';
+            const baseFileName = `${transcriptsFolder}/${timestamp}-${sanitizedName}.md`;
+            let newFileName = baseFileName;
+            let count = 1;
+
+            console.log('📁 Creating transcripts folder...');
+            const normalizedPath = normalizePath(transcriptsFolder);
+            if (!await this.app.vault.adapter.exists(normalizedPath)) {
+                await this.app.vault.createFolder(normalizedPath);
+                console.log('✅ Created transcripts folder');
+            }
+
+            console.log('📄 Generating unique filename...');
+            while (await this.app.vault.adapter.exists(newFileName)) {
+                newFileName = `Transcripts/${timestamp}-${sanitizedName}-${count}.md`;
+                count++;
+            }
+            console.log('✅ Using filename:', newFileName);
+
+            console.log('📝 Creating initial note...');
+            const initialContent = [
+                '---',
+                `source: ${file.path}`,
+                `date: ${new Date().toISOString()}`,
+                `type: audio-transcription`,
+                `size: ${(file.stat.size / (1024 * 1024)).toFixed(2)}MB`,
+                '---',
+                '',
+                '# 🎵 Audio Transcription',
+                '',
+                ''
+            ].join('\n');
+
+            const newFile = await this.app.vault.create(newFileName, initialContent);
+            await this.app.workspace.getLeaf().openFile(newFile);
+            console.log('✅ Created and opened note:', newFileName);
+
+            console.log('🎵 Reading audio file...');
+            const audioBuffer = await this.app.vault.readBinary(file);
+            console.log('✅ Read audio file:', {
+                size: `${(audioBuffer.byteLength / (1024 * 1024)).toFixed(2)}MB`,
+                type: this.getAudioMimeType(file.extension)
+            });
+
+            const blob = new Blob([audioBuffer], { 
+                type: this.getAudioMimeType(file.extension) 
+            });
+
+            new Notice('🎙️ Processing audio file...');
+            console.log('🚀 Starting transcription process with:', {
+                provider: this.pluginData.transcriptionProvider,
+                model: this.pluginData.transcriptionModel,
+                generateSummary: this.pluginData.generateSummary,
+                summaryModel: this.pluginData.generateSummary ? this.pluginData.summaryModel : 'disabled'
+            });
+
+            await this.recordingProcessor.processRecording(
+                blob,
+                newFile,
+                { line: initialContent.split('\n').length, ch: 0 },
+                file.path
+            );
+
+            new Notice('✨ Transcription completed successfully!');
+            
+        } catch (error) {
+            const errorMessage = error instanceof Error ? error.message : 'Unknown error';
+            console.error('❌ Error processing audio file:', {
+                error,
+                message: errorMessage,
+                stack: error instanceof Error ? error.stack : undefined
+            });
+            new Notice(`❌ Failed to process audio file: ${errorMessage}`);
+            throw error;
+        }
+    }
+
+    public async processVideoFile(file: TFile): Promise<void> {
+        try {
+            const videoProcessor = await VideoProcessor.getInstance(this, this.pluginData);
+            await videoProcessor.processVideo(file);
+        } catch (error) {
+            console.error('Error processing video file:', error);
+            new Notice('Failed to process video file. Please check console for details.');
+            throw error;
+        }
+    }
+
+    public registerEvents(): void {
+        this.registerEvent(
+            this.app.workspace.on('active-leaf-change', this.handleActiveLeafChange.bind(this))
+        );
+
+        this.registerEvent(
+            this.app.workspace.on('layout-change', this.handleLayoutChange.bind(this))
+        );
+
+        this.registerEvent(
+            this.app.vault.on('delete', this.handleFileDelete.bind(this))
+        );
+    }
+
+    /**
+     * Handles changes in the active leaf (note)
+     */
+    public handleActiveLeafChange(leaf: WorkspaceLeaf | null): void {
+        this.activeLeaf = leaf;
+        
+        // Clean up ALL existing buttons
+        this.buttonMap.forEach((button, path) => {
+            button.remove();
+        });
+        this.buttonMap.clear();
+        
+        // Only create new button for markdown views with valid files
+        if (leaf?.view instanceof MarkdownView && leaf.view.file) {
+            this.createButtonForFile(leaf.view.file);
+        }
+    }
+
+    public handleLayoutChange(): void {
+        // Get current active file's button and show it
+        const activeView = this.app.workspace.getActiveViewOfType(MarkdownView);
+        if (activeView?.file) {
+            const button = this.buttonMap.get(activeView.file.path);
+            button?.show();
+        }
+    }
+
+    public handleFileDelete(file: TAbstractFile): void {
+        if (file instanceof TFile) {
+            const button = this.buttonMap.get(file.path);
+            if (button) {
+                button.remove();
+                this.buttonMap.delete(file.path);
+            }
+        }
+    }
+
+    public initializeUI(): void {
+        this.cleanupUI();
+    
+        if (this.pluginData.showToolbarButton) {
+            this.toolbarButton = new ToolbarButton(this, this.pluginData);
+        }
+    }
+    
+    private createButtonForFile(file: TFile): void {
+        if (!this.pluginData.showFloatingButton) return;
+        
+        // Remove any existing button for this file first
+        const existingButton = this.buttonMap.get(file.path);
+        if (existingButton) {
+            existingButton.remove();
+            this.buttonMap.delete(file.path);
+        }
+        
+        // Create new button instance
+        const button = new FloatingButton(
+            this,
+            this.pluginData,
+            () => this.handleRecordingStart()
+        );
+        
+        this.buttonMap.set(file.path, button);
+    }
+    
+    /**
+     * Cleans up UI components before reinitializing
+     */
+    public cleanupUI(): void { 
+        // Clean up all buttons
+        this.buttonMap.forEach(button => button.remove());
+        this.buttonMap.clear();
+        
+        if (this.toolbarButton) {
+            this.toolbarButton.remove();
+            this.toolbarButton = null;
+        }
+    }
+
+    private modalInstance: TimerModal | null = null;
+
+    public handleRecordingStart(): void {
+        const activeView = this.app.workspace.getActiveViewOfType(MarkdownView);
+        if (!activeView) {
+            new Notice('No active note found to insert transcription.');
+            return;
+        }
+    
+        const activeFile = activeView.file;
+        if (!activeFile) {
+            new Notice('No active file found.');
+            return;
+        }
+    
+        if (this.pluginData.useRecordingModal) {
+            if (this.modalInstance) return;
+            
+            this.modalInstance = new TimerModal(this.app);
+            this.modalInstance.onStop = async (audioBlob: Blob) => {
+                try {
+                    console.log('🎙️ Recording stopped, processing audio:', {
+                        size: `${(audioBlob.size / (1024 * 1024)).toFixed(2)}MB`,
+                        type: audioBlob.type
+                    });
+
+                    const adapter = this.aiAdapters.get(this.pluginData.transcriptionProvider);
+                    if (!adapter) {
+                        throw new Error(`Transcription provider ${this.pluginData.transcriptionProvider} not found`);
+                    }
+
+                    if (!adapter.getApiKey()) {
+                        throw new Error(`API key not set for ${this.pluginData.transcriptionProvider}`);
+                    }
+
+                    console.log('🔑 Using transcription provider:', {
+                        provider: this.pluginData.transcriptionProvider,
+                        model: this.pluginData.transcriptionModel
+                    });
+
+                    await this.recordingProcessor.processRecording(
+                        audioBlob, 
+                        activeFile,
+                        activeView.editor.getCursor()
+                    );
+                } catch (error) {
+                    const errorMessage = error instanceof Error ? error.message : 'Unknown error';
+                    console.error('❌ Failed to process recording:', {
+                        error,
+                        message: errorMessage,
+                        stack: error instanceof Error ? error.stack : undefined
+                    });
+                    new Notice(`Failed to process recording: ${errorMessage}`);
+                }
+            };
+            
+            const originalOnClose = this.modalInstance.onClose?.bind(this.modalInstance);
+            this.modalInstance.onClose = async () => {
+                if (originalOnClose) {
+                    await originalOnClose();
+                }
+                this.modalInstance = null;
+                return Promise.resolve();
+            };
+            
+            this.modalInstance.open();
+        }
+    }
+
+    public async saveSettings(): Promise<void> {
+        await this.savePluginData();
+        this.initializeUI();
+    }
+
+    public updateAllButtonColors(): void {
+        this.buttonMap.forEach(button => {
+            button.updateButtonColor();
+        });
+    }
+
+    onunload() {
+        this.cleanupUI();
+    }
+}