--- conflicted
+++ resolved
@@ -1,18 +1,14 @@
-{
-	"id": "neurovox",
-	"name": "NeuroVox",
-<<<<<<< HEAD
-	"version": "0.1.2",
-=======
-	"version": "0.1.3",
->>>>>>> 089b52e3
-	"minAppVersion": "0.15.0",
-	"description": "Enhances your note-taking with voice transcription and AI capabilities",
-	"author": "Synaptic Labs",
-	"authorUrl": "https://www.synapticlabs.ai",
-	"fundingUrl": "https://donate.stripe.com/bIY4gsgDo2mJ5kkfZ6",
-	"isDesktopOnly": false,
-	"settings": {
-		"showFloatingButton": true
-	}
-}
+{
+	"id": "neurovox",
+	"name": "NeuroVox",
+	"version": "0.1.3",
+	"minAppVersion": "0.15.0",
+	"description": "Enhances your note-taking with voice transcription and AI capabilities",
+	"author": "Synaptic Labs",
+	"authorUrl": "https://www.synapticlabs.ai",
+	"fundingUrl": "https://donate.stripe.com/bIY4gsgDo2mJ5kkfZ6",
+	"isDesktopOnly": false,
+	"settings": {
+		"showFloatingButton": true
+	}
+}